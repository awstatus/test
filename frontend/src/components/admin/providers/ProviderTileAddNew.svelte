<script>
    import {run} from 'svelte/legacy';

    import ExpandContainer from "$lib/ExpandContainer.svelte";
    import * as yup from "yup";
    import {extractFormErrors} from "../../../utils/helpers.js";
    import {onMount} from "svelte";
    import Button from "$lib/Button.svelte";
    import {postProviderLookup, postProvider} from "../../../utils/dataFetchingAdmin.js";
    import Input from "$lib/inputs/Input.svelte";
    import Switch from "$lib/Switch.svelte";
    import CheckIcon from "$lib/CheckIcon.svelte";
    import OptionSelect from "$lib/OptionSelect.svelte";
    import PasswordInput from "$lib/inputs/PasswordInput.svelte";
    import {
        REGEX_CLIENT_NAME,
        REGEX_PEM, REGEX_PROVIDER_SCOPE,
        REGEX_URI
    } from "../../../utils/constants.js";
    import JsonPathDesc from "./JsonPathDesc.svelte";
    import Textarea from "$lib/inputs/Textarea.svelte";

    let {idx = $bindable(-1), onSave} = $props();

    const inputWidth = '25rem';

    let expandContainer = $state(false);
    let isLoading = $state(false);
    let err = $state('');
    let lookupSuccess = $state(false);
    let success = $state(false);
    let timer = $state();

    let showRootPem = $state(false);

    let configLookup = $state({
        issuer: null,
        metadata_url: null,
        danger_allow_insecure: false,
        root_pem: null,
    });
    let config = $state({
        enabled: true,
        typ: 'oidc',

        // fixed values after lookup
        issuer: '',
        danger_allow_insecure: false,
        authorization_endpoint: '',
        token_endpoint: '',
        token_auth_method_basic: false,
        userinfo_endpoint: '',
        use_pkce: true,
        client_secret_basic: true,
        client_secret_post: false,

        // user defined values
        name: '',
        client_id: '',
        client_secret: '',
        scope: '',
        root_pem: null,

        admin_claim_path: null,
        admin_claim_value: null,
        mfa_claim_path: null,
        mfa_claim_value: null,
        // maybe additional ones in the future like client_logo
    })
    // TODO add "the big ones" as templates in the future
    let modes = ['OIDC', 'Auto', 'Custom', 'Github', 'Google'];
    let mode = $state(modes[0]);

    let formErrors = $state({});
    const schemaConfig = yup.object().shape({
        issuer: yup.string().trim().matches(REGEX_URI, "Can only contain URI safe characters, length max: 128").required('Required'),
        authorization_endpoint: yup.string().url().required('Required'),
        token_endpoint: yup.string().url().required('Required'),
        userinfo_endpoint: yup.string().url().required('Required'),

        name: yup.string().trim().matches(REGEX_CLIENT_NAME, "Can only contain: 'a-zA-Z0-9À-ÿ- ', length max: 128").required('Required'),
        client_id: yup.string().trim().matches(REGEX_URI, "Can only contain URI safe characters, length max: 128").required('Required'),
        client_secret: yup.string().trim().max(256, "Max 256 characters"),
        scope: yup.string().trim().matches(REGEX_PROVIDER_SCOPE, "Can only contain: 'a-zA-Z0-9-_/ ', length max: 128").required('Required'),
        root_pem: yup.string().trim().nullable().matches(REGEX_PEM, "Invalid PEM certificate"),

        admin_claim_path: yup.string().trim().nullable().matches(REGEX_URI, "Can only contain URI safe characters, length max: 128"),
        admin_claim_value: yup.string().trim().nullable().matches(REGEX_URI, "Can only contain URI safe characters, length max: 128"),
        mfa_claim_path: yup.string().trim().nullable().matches(REGEX_URI, "Can only contain URI safe characters, length max: 128"),
        mfa_claim_value: yup.string().trim().nullable().matches(REGEX_URI, "Can only contain URI safe characters, length max: 128"),
    });
    const schemaLookup = yup.object().shape({
        issuer: yup.string().trim().nullable().matches(REGEX_URI, "Can only contain URI safe characters, length max: 128"),
        metadata_url: yup.string().trim().nullable().matches(REGEX_URI, "Can only contain URI safe characters, length max: 128"),
        root_pem: yup.string().trim().nullable().matches(REGEX_PEM, "Valid PEM certificate"),
    });

<<<<<<< HEAD
=======
    // hook for templated values
    $: if (mode) {
        // reset values
        lookupSuccess = false;
        formErrors = {};
        configLookup = {
            issuer: null,
            metadata_url: null,
            danger_allow_insecure: false,
            root_pem: null,
        };

        switch (mode) {
            case 'Github':
                // Github does not implement metadata lookup -> configure manually
                config = {
                    enabled: true,

                    // fixed values after lookup
                    issuer: 'github.com',
                    danger_allow_insecure: false,
                    authorization_endpoint: 'https://github.com/login/oauth/authorize',
                    token_endpoint: 'https://github.com/login/oauth/access_token',
                    token_auth_method_basic: false,
                    userinfo_endpoint: 'https://api.github.com/user',
                    use_pkce: false,
                    client_secret_basic: true,
                    client_secret_post: true,

                    // user defined values
                    name: 'Github',
                    client_id: '',
                    client_secret: '',
                    scope: 'read:user',
                    root_pem: null,

                    admin_claim_path: null,
                    admin_claim_value: null,
                    mfa_claim_path: '$.two_factor_authentication',
                    mfa_claim_value: 'true',
                    // maybe additional ones in the future like client_logo
                };
                break;
            case 'Google':
                // Google supports oidc metadata lookup
                configLookup = {
                    issuer: 'accounts.google.com',
                    metadata_url: null,
                    danger_allow_insecure: false,
                    root_pem: null,
                }
                onSubmitLookup();
                break;
            default:
                config = {
                    enabled: true,
                    typ: 'oidc',

                    // fixed values after lookup
                    issuer: '',
                    danger_allow_insecure: false,
                    authorization_endpoint: '',
                    token_endpoint: '',
                    token_auth_method_basic: false,
                    userinfo_endpoint: '',
                    use_pkce: true,
                    client_secret_basic: true,
                    client_secret_post: true,

                    // user defined values
                    name: '',
                    client_id: '',
                    client_secret: '',
                    scope: '',
                    root_pem: null,

                    admin_claim_path: null,
                    admin_claim_value: null,
                    mfa_claim_path: null,
                    mfa_claim_value: null,
                    // maybe additional ones in the future like client_logo
                };
        }
    }

    $: if (success) {
        timer = setTimeout(() => {
            onSave();
            success = false;
            expandContainer = false;
            resetValues();
        }, 1500);
    }
>>>>>>> 80af0252

    onMount(() => {
        return () => {
            expandContainer = false;
            clearTimeout(timer);
        }
    });

    async function onSubmitConfig() {
        const valid = await validateFormConfig();
        if (!valid) {
            return;
        }

        if (!config.use_pkce && !config.client_secret) {
            err = 'Must at least be a confidential client or use PKCE';
            return;
        }

        err = '';
        isLoading = true;

        if (config.root_pem) {
            // make sure we reset to false, which is what a user would expect
            config.danger_allow_insecure = false;
            config.root_pem = config.root_pem.trim();
        }

        if (isAuto) {
            config.typ = 'custom';
        } else {
            config.typ = mode.toLowerCase();
        }
        config.scope = config.scope.trim();

        let res = await postProvider(config);
        if (res.ok) {
            success = true;
        } else {
            let body = await res.json();
            if (body.message.includes('InvalidCertificate')) {
                err = 'Insecure connection not allowed';
            } else {
                err = body.message;
            }
        }

        isLoading = false;
    }

    async function onSubmitLookup() {
        const valid = await validateFormLookup();
        if (!valid) {
            err = 'Invalid input';
            return;
        }

        err = '';
        isLoading = true;

        let res = await postProviderLookup(configLookup);
        if (res.ok) {
            const body = await res.json();
            config.issuer = body.issuer;
            config.authorization_endpoint = body.authorization_endpoint;
            config.danger_allow_insecure = body.danger_allow_insecure;
            config.token_endpoint = body.token_endpoint;
            config.userinfo_endpoint = body.userinfo_endpoint;
            config.token_auth_method_basic = body.token_auth_method_basic;
            config.use_pkce = body.use_pkce;
            config.client_secret_basic = body.client_secret_basic;
            // we want to enable basic only if it is supported for better compatibility out of the box
            config.client_secret_post = !body.client_secret_basic && body.client_secret_post;
            config.scope = body.scope;
            config.root_pem = body.root_pem;

            lookupSuccess = true;
        } else {
            let body = await res.json();
            if (body.message.includes('InvalidCertificate')) {
                err = 'Insecure connection not allowed';
            } else {
                err = body.message;
            }
        }

        isLoading = false;
    }

    function resetValues() {
        configLookup = {
            issuer: null,
            metadata_url: null,
            danger_allow_insecure: false,
            root_pem: null,
        };
        config = {
            enabled: true,
            issuer: '',
            danger_allow_insecure: false,
            authorization_endpoint: '',
            token_endpoint: '',
            userinfo_endpoint: '',
            use_pkce: true,
            client_secret_basic: true,
            client_secret_post: false,
            scope: '',
            root_pem: null,
            admin_claim_path: null,
            admin_claim_value: null,
            mfa_claim_path: null,
            mfa_claim_value: null,
        }
        lookupSuccess = false;
        showRootPem = false;
    }

    async function validateFormConfig() {
        formErrors = {};
        try {
            await schemaConfig.validate(config, {abortEarly: false});

            if (config.client_secret && !(config.client_secret_basic || config.client_secret_post)) {
                err = 'You have given a client secret, but no client auth method is active';
                return false;
            } else {
                err = 'Invalid input';
            }

            return true;
        } catch (err) {
            formErrors = extractFormErrors(err);
            err = 'Invalid input';
            return false;
        }
    }

    async function validateFormLookup() {
        formErrors = {};
        try {
            await schemaLookup.validate(configLookup, {abortEarly: false});
            if (!configLookup.issuer && !configLookup.metadata_url) {
                formErrors.issuer = 'Required';
                formErrors.metadata_url = formErrors.issuer;
                return false;
            }

            return true;
        } catch (err) {
            formErrors = extractFormErrors(err);
            return false;
        }
    }

    let isAuto = $derived(mode === modes[1]);
    let isCustom = $derived(mode === modes[2]);
    let isOidc = $derived(mode === modes[0]);
    let isSpecial = $derived(!isAuto && !isCustom && !isOidc);
    // hook for templated values
    run(() => {
        if (mode) {
            // reset values
            lookupSuccess = false;
            formErrors = {};
            configLookup = {
                issuer: null,
                metadata_url: null,
                danger_allow_insecure: false,
                root_pem: null,
            };

            switch (mode) {
                case 'Github':
                    // Github does not implement metadata lookup -> configure manually
                    config = {
                        enabled: true,

                        // fixed values after lookup
                        issuer: 'github.com',
                        danger_allow_insecure: false,
                        authorization_endpoint: 'https://github.com/login/oauth/authorize',
                        token_endpoint: 'https://github.com/login/oauth/access_token',
                        token_auth_method_basic: false,
                        userinfo_endpoint: 'https://api.github.com/user',
                        use_pkce: false,

                        // user defined values
                        name: 'Github',
                        client_id: '',
                        client_secret: '',
                        scope: 'read:user',
                        root_pem: null,

                        admin_claim_path: null,
                        admin_claim_value: null,
                        mfa_claim_path: '$.two_factor_authentication',
                        mfa_claim_value: 'true',
                        // maybe additional ones in the future like client_logo
                    };
                    break;
                case 'Google':
                    // Google supports oidc metadata lookup
                    configLookup = {
                        issuer: 'accounts.google.com',
                        metadata_url: null,
                        danger_allow_insecure: false,
                        root_pem: null,
                    }
                    onSubmitLookup();
                    break;
                default:
                    config = {
                        enabled: true,
                        typ: 'oidc',

                        // fixed values after lookup
                        issuer: '',
                        danger_allow_insecure: false,
                        authorization_endpoint: '',
                        token_endpoint: '',
                        token_auth_method_basic: false,
                        userinfo_endpoint: '',
                        use_pkce: true,

                        // user defined values
                        name: '',
                        client_id: '',
                        client_secret: '',
                        scope: '',
                        root_pem: null,

                        admin_claim_path: null,
                        admin_claim_value: null,
                        mfa_claim_path: null,
                        mfa_claim_value: null,
                        // maybe additional ones in the future like client_logo
                    };
            }
        }
    });
    run(() => {
        if (success) {
            timer = setTimeout(() => {
                onSave();
                success = false;
                expandContainer = false;
                resetValues();
            }, 1500);
        }
    });
</script>

<ExpandContainer bind:idx bind:show={expandContainer}>
    {#snippet header()}
        <div class="header font-label">
            ADD NEW AUTHENTICATION PROVIDER
        </div>
    {/snippet}

    {#snippet body()}
        <div class="container">
            <div class="header">
                Type
            </div>
            <div class="ml mb">
                <OptionSelect bind:value={mode} options={modes}/>
            </div>

            {#if !lookupSuccess}
                <div class="header">
                    Custom Root CA PEM
                </div>
                <div class="ml mb">
                    <Switch bind:selected={showRootPem}/>
                </div>

                {#if showRootPem}
                    <Textarea
                            rows={17}
                            name="rootPem"
                            placeholder="-----BEGIN CERTIFICATE-----
    -----END CERTIFICATE-----"
                            bind:value={configLookup.root_pem}
                            error={formErrors.root_pem}
                    >
                        Root Certificate in PEM format
                    </Textarea>
                {:else}
                    <div class="header">
                        Allow insecure TLS certificates
                    </div>
                    <div class="ml mb">
                        <Switch bind:selected={configLookup.danger_allow_insecure}/>
                    </div>
                {/if}
            {/if}

            {#if isOidc && !lookupSuccess}
                <Input
                        type="url"
                        name="issuer"
                        bind:value={configLookup.issuer}
                        bind:error={formErrors.issuer}
                        placeholder="Issuer URL"
                        on:input={validateFormLookup}
                        width={inputWidth}
                        on:enter={onSubmitLookup}
                >
                    ISSUER URL
                </Input>

                <Button on:click={onSubmitLookup} bind:isLoading level={1} width="6rem">
                    LOOKUP
                </Button>
            {:else if isAuto && !lookupSuccess}
                <Input
                        type="url"
                        name="metadata"
                        bind:value={configLookup.metadata_url}
                        bind:error={formErrors.metadata_url}
                        placeholder=".../.well-known/openid-configuration"
                        on:input={validateFormLookup}
                        width={inputWidth}
                        on:enter={onSubmitLookup}
                >
                    METADATA URL
                </Input>

                <Button on:click={onSubmitLookup} bind:isLoading level={1} width="6rem">
                    LOOKUP
                </Button>
            {:else if isSpecial || isCustom || lookupSuccess}
                {#if showRootPem}
                    <Textarea
                            rows={17}
                            name="rootPem"
                            placeholder="-----BEGIN CERTIFICATE-----
    -----END CERTIFICATE-----"
                            bind:value={config.root_pem}
                            error={formErrors.root_pem}
                            disabled={lookupSuccess}
                    >
                        Root Certificate in PEM format
                    </Textarea>
                {:else}
                    <div class="header">
                        Allow insecure TLS certificates
                    </div>
                    <div class="ml mb">
                        {#if lookupSuccess}
                            <CheckIcon check={config.danger_allow_insecure}/>
                        {:else}
                            <Switch bind:selected={config.danger_allow_insecure}/>
                        {/if}
                    </div>
                {/if}

                <Input
                        type="url"
                        name="issuer"
                        bind:value={config.issuer}
                        bind:error={formErrors.issuer}
                        placeholder="Issuer URL"
                        on:input={validateFormLookup}
                        width={inputWidth}
                        disabled={lookupSuccess}
                >
                    ISSUER URL
                </Input>

                <Input
                        type="url"
                        name="auth_endpoint"
                        bind:value={config.authorization_endpoint}
                        bind:error={formErrors.authorization_endpoint}
                        placeholder="Authorization Endpoint"
                        on:input={validateFormLookup}
                        width={inputWidth}
                        disabled={lookupSuccess}
                >
                    AUTHORIZATION ENDPOINT
                </Input>

                <Input
                        type="url"
                        name="token_endpoint"
                        bind:value={config.token_endpoint}
                        bind:error={formErrors.token_endpoint}
                        placeholder="Token Endpoint"
                        on:input={validateFormLookup}
                        width={inputWidth}
                        disabled={lookupSuccess}
                >
                    TOKEN ENDPOINT
                </Input>

                <Input
                        type="url"
                        name="userinfo_endpoint"
                        bind:value={config.userinfo_endpoint}
                        bind:error={formErrors.userinfo_endpoint}
                        placeholder="Userinfo Endpoint"
                        on:input={validateFormLookup}
                        width={inputWidth}
                        disabled={lookupSuccess}
                >
                    USERINFO ENDPOINT
                </Input>

                <div class="header">
                    Use PKCE
                </div>
                <div class="ml">
                    {#if lookupSuccess}
                        <CheckIcon check={config.use_pkce}/>
                    {:else}
                        <Switch bind:selected={config.use_pkce}/>
                    {/if}
                </div>

                <div class="desc">
                    The scope the client should use when redirecting to the login.<br>
                    Provide the values separated by space.
                </div>
                <Input
                        name="scope"
                        bind:value={config.scope}
                        bind:error={formErrors.scope}
                        placeholder="openid profile email"
                        on:input={validateFormConfig}
                        width={inputWidth}
                >
                    SCOPE
                </Input>

                <div class="desc">
                    Client name for the Rauthy login form
                </div>
                <Input
                        name="client_name"
                        bind:value={config.name}
                        bind:error={formErrors.name}
                        placeholder="Client Name"
                        on:input={validateFormConfig}
                        width={inputWidth}
                >
                    CLIENT NAME
                </Input>

<<<<<<< HEAD
                <div class="desc">
                    Client ID given by the auth provider
                </div>
                <Input
                        name="client_id"
                        bind:value={config.client_id}
                        bind:error={formErrors.client_id}
                        autocomplete="off"
                        placeholder="Client ID"
                        on:input={validateFormConfig}
                        width={inputWidth}
                >
                    CLIENT ID
                </Input>
=======
            <div class="desc">
                The scope the client should use when redirecting to the login.<br>
                Provide the values separated by space.
            </div>
            <Input
                    name="scope"
                    bind:value={config.scope}
                    bind:error={formErrors.scope}
                    placeholder="openid profile email"
                    on:input={validateFormConfig}
                    width={inputWidth}
            >
                SCOPE
            </Input>

            <div class="desc">
                Client name for the Rauthy login form
            </div>
            <Input
                    name="client_name"
                    bind:value={config.name}
                    bind:error={formErrors.name}
                    placeholder="Client Name"
                    on:input={validateFormConfig}
                    width={inputWidth}
            >
                CLIENT NAME
            </Input>

            <div class="desc">
                Client ID given by the auth provider
            </div>
            <Input
                    name="client_id"
                    bind:value={config.client_id}
                    bind:error={formErrors.client_id}
                    autocomplete="off"
                    placeholder="Client ID"
                    on:input={validateFormConfig}
                    width={inputWidth}
            >
                CLIENT ID
            </Input>

            <div class="desc">
                Client Secret given by the auth provider.<br>
                At least a client secret or PKCE is required.
            </div>
            <PasswordInput
                    name="client_secret"
                    bind:value={config.client_secret}
                    bind:error={formErrors.client_secret}
                    autocomplete="off"
                    placeholder="Client Secret"
                    on:input={validateFormConfig}
                    width={inputWidth}
            >
                CLIENT SECRET
            </PasswordInput>

            <div class="desc">
                <p>
                    The authentication method to use on the <code>/token</code> endpoint.<br>
                    Most providers should work with <code>basic</code>, some only with <code>post</code>.
                    In rare situations, you need both, while it can lead to errors with others.
                </p>
            </div>
            <div class="switchRow">
                <div>
                    client_secret_basic
                </div>
                <Switch
                        bind:selected={config.client_secret_basic}
                />
            </div>
            <div class="switchRow">
                <div>
                    client_secret_post
                </div>
                <Switch
                        bind:selected={config.client_secret_post}
                />
            </div>

            <JsonPathDesc/>
            <div class="desc">
                <p>
                    You can map a user to be a rauthy admin depending on an upstream ID claim.
                </p>
            </div>
            <Input
                    name="admin_claim_path"
                    bind:value={config.admin_claim_path}
                    bind:error={formErrors.admin_claim_path}
                    placeholder="$.roles.*"
                    on:input={validateFormConfig}
                    width={inputWidth}
            >
                ADMIN CLAIM PATH
            </Input>
            <Input
                    name="admin_claim_value"
                    bind:value={config.admin_claim_value}
                    bind:error={formErrors.admin_claim_value}
                    placeholder="rauthy_admin"
                    on:input={validateFormConfig}
                    width={inputWidth}
            >
                ADMIN CLAIM VALUE
            </Input>

            <div class="desc">
                <p>
                    If your provider issues a claim indicating that the user has used at least 2FA during
                    login, you can specify the mfa claim path.
                </p>
            </div>
            <Input
                    name="mfa_claim_path"
                    bind:value={config.mfa_claim_path}
                    bind:error={formErrors.mfa_claim_path}
                    placeholder="$.amr.*"
                    on:input={validateFormConfig}
                    width={inputWidth}
            >
                MFA CLAIM PATH
            </Input>
            <Input
                    name="mfa_claim_value"
                    bind:value={config.mfa_claim_value}
                    bind:error={formErrors.mfa_claim_value}
                    placeholder="mfa"
                    on:input={validateFormConfig}
                    width={inputWidth}
            >
                MFA CLAIM VALUE
            </Input>

            <Button on:click={onSubmitConfig} bind:isLoading level={1} width="6rem">
                SAVE
            </Button>

            <Button on:click={resetValues} bind:isLoading level={4} width="6rem">
                RESET
            </Button>
        {/if}

        {#if success}
            <div class="success">
                Success
            </div>
        {/if}
>>>>>>> 80af0252

                <div class="desc">
                    Client Secret given by the auth provider.<br>
                    At least a client secret or PKCE is required.
                </div>
                <PasswordInput
                        name="client_secret"
                        bind:value={config.client_secret}
                        error={formErrors.client_secret}
                        autocomplete="off"
                        placeholder="Client Secret"
                        on:input={validateFormConfig}
                        width={inputWidth}
                >
                    CLIENT SECRET
                </PasswordInput>

                <JsonPathDesc/>
                <div class="desc">
                    <p>
                        You can map a user to be a rauthy admin depending on an upstream ID claim.
                    </p>
                </div>
                <Input
                        name="admin_claim_path"
                        bind:value={config.admin_claim_path}
                        bind:error={formErrors.admin_claim_path}
                        placeholder="$.roles.*"
                        on:input={validateFormConfig}
                        width={inputWidth}
                >
                    ADMIN CLAIM PATH
                </Input>
                <Input
                        name="admin_claim_value"
                        bind:value={config.admin_claim_value}
                        bind:error={formErrors.admin_claim_value}
                        placeholder="rauthy_admin"
                        on:input={validateFormConfig}
                        width={inputWidth}
                >
                    ADMIN CLAIM VALUE
                </Input>

                <div class="desc">
                    <p>
                        If your provider issues a claim indicating that the user has used at least 2FA during
                        login, you can specify the mfa claim path.
                    </p>
                </div>
                <Input
                        name="mfa_claim_path"
                        bind:value={config.mfa_claim_path}
                        bind:error={formErrors.mfa_claim_path}
                        placeholder="$.amr.*"
                        on:input={validateFormConfig}
                        width={inputWidth}
                >
                    MFA CLAIM PATH
                </Input>
                <Input
                        name="mfa_claim_value"
                        bind:value={config.mfa_claim_value}
                        bind:error={formErrors.mfa_claim_value}
                        placeholder="mfa"
                        on:input={validateFormConfig}
                        width={inputWidth}
                >
                    MFA CLAIM VALUE
                </Input>

                <Button on:click={onSubmitConfig} bind:isLoading level={1} width="6rem">
                    SAVE
                </Button>

                <Button on:click={resetValues} bind:isLoading level={4} width="6rem">
                    RESET
                </Button>
            {/if}

            {#if success}
                <div class="success">
                    Success
                </div>
            {/if}

            {#if err}
                <div class="err">
                    {err}
                </div>
            {/if}
        </div>
    {/snippet}
</ExpandContainer>

<style>
    .container {
        padding: 10px;
    }

    .desc {
        display: flex;
        flex-direction: column;
        margin: .5rem;
    }

    .desc > p {
        margin: .2rem 0;
    }

    .err {
        color: var(--col-err);
    }

    .err, .success {
        margin: 0 7px;
    }

    .header {
        display: flex;
        font-size: .9rem;
        margin-left: 10px;
    }

    .ml {
        margin-left: .5rem;
    }

    .mb {
        margin-bottom: .5rem;
    }

    .success {
        color: var(--col-ok);
    }

    .switchRow {
        margin-bottom: .25rem;
        padding-left: .5rem;
        display: grid;
        grid-template-columns: 9rem 1fr;
    }
</style><|MERGE_RESOLUTION|>--- conflicted
+++ resolved
@@ -95,102 +95,6 @@
         root_pem: yup.string().trim().nullable().matches(REGEX_PEM, "Valid PEM certificate"),
     });
 
-<<<<<<< HEAD
-=======
-    // hook for templated values
-    $: if (mode) {
-        // reset values
-        lookupSuccess = false;
-        formErrors = {};
-        configLookup = {
-            issuer: null,
-            metadata_url: null,
-            danger_allow_insecure: false,
-            root_pem: null,
-        };
-
-        switch (mode) {
-            case 'Github':
-                // Github does not implement metadata lookup -> configure manually
-                config = {
-                    enabled: true,
-
-                    // fixed values after lookup
-                    issuer: 'github.com',
-                    danger_allow_insecure: false,
-                    authorization_endpoint: 'https://github.com/login/oauth/authorize',
-                    token_endpoint: 'https://github.com/login/oauth/access_token',
-                    token_auth_method_basic: false,
-                    userinfo_endpoint: 'https://api.github.com/user',
-                    use_pkce: false,
-                    client_secret_basic: true,
-                    client_secret_post: true,
-
-                    // user defined values
-                    name: 'Github',
-                    client_id: '',
-                    client_secret: '',
-                    scope: 'read:user',
-                    root_pem: null,
-
-                    admin_claim_path: null,
-                    admin_claim_value: null,
-                    mfa_claim_path: '$.two_factor_authentication',
-                    mfa_claim_value: 'true',
-                    // maybe additional ones in the future like client_logo
-                };
-                break;
-            case 'Google':
-                // Google supports oidc metadata lookup
-                configLookup = {
-                    issuer: 'accounts.google.com',
-                    metadata_url: null,
-                    danger_allow_insecure: false,
-                    root_pem: null,
-                }
-                onSubmitLookup();
-                break;
-            default:
-                config = {
-                    enabled: true,
-                    typ: 'oidc',
-
-                    // fixed values after lookup
-                    issuer: '',
-                    danger_allow_insecure: false,
-                    authorization_endpoint: '',
-                    token_endpoint: '',
-                    token_auth_method_basic: false,
-                    userinfo_endpoint: '',
-                    use_pkce: true,
-                    client_secret_basic: true,
-                    client_secret_post: true,
-
-                    // user defined values
-                    name: '',
-                    client_id: '',
-                    client_secret: '',
-                    scope: '',
-                    root_pem: null,
-
-                    admin_claim_path: null,
-                    admin_claim_value: null,
-                    mfa_claim_path: null,
-                    mfa_claim_value: null,
-                    // maybe additional ones in the future like client_logo
-                };
-        }
-    }
-
-    $: if (success) {
-        timer = setTimeout(() => {
-            onSave();
-            success = false;
-            expandContainer = false;
-            resetValues();
-        }, 1500);
-    }
->>>>>>> 80af0252
 
     onMount(() => {
         return () => {
@@ -640,7 +544,6 @@
                     CLIENT NAME
                 </Input>
 
-<<<<<<< HEAD
                 <div class="desc">
                     Client ID given by the auth provider
                 </div>
@@ -655,66 +558,22 @@
                 >
                     CLIENT ID
                 </Input>
-=======
-            <div class="desc">
-                The scope the client should use when redirecting to the login.<br>
-                Provide the values separated by space.
-            </div>
-            <Input
-                    name="scope"
-                    bind:value={config.scope}
-                    bind:error={formErrors.scope}
-                    placeholder="openid profile email"
-                    on:input={validateFormConfig}
-                    width={inputWidth}
-            >
-                SCOPE
-            </Input>
-
-            <div class="desc">
-                Client name for the Rauthy login form
-            </div>
-            <Input
-                    name="client_name"
-                    bind:value={config.name}
-                    bind:error={formErrors.name}
-                    placeholder="Client Name"
-                    on:input={validateFormConfig}
-                    width={inputWidth}
-            >
-                CLIENT NAME
-            </Input>
-
-            <div class="desc">
-                Client ID given by the auth provider
-            </div>
-            <Input
-                    name="client_id"
-                    bind:value={config.client_id}
-                    bind:error={formErrors.client_id}
-                    autocomplete="off"
-                    placeholder="Client ID"
-                    on:input={validateFormConfig}
-                    width={inputWidth}
-            >
-                CLIENT ID
-            </Input>
-
-            <div class="desc">
-                Client Secret given by the auth provider.<br>
-                At least a client secret or PKCE is required.
-            </div>
-            <PasswordInput
-                    name="client_secret"
-                    bind:value={config.client_secret}
-                    bind:error={formErrors.client_secret}
-                    autocomplete="off"
-                    placeholder="Client Secret"
-                    on:input={validateFormConfig}
-                    width={inputWidth}
-            >
-                CLIENT SECRET
-            </PasswordInput>
+
+                <div class="desc">
+                    Client Secret given by the auth provider.<br>
+                    At least a client secret or PKCE is required.
+                </div>
+                <PasswordInput
+                        name="client_secret"
+                        bind:value={config.client_secret}
+                        error={formErrors.client_secret}
+                        autocomplete="off"
+                        placeholder="Client Secret"
+                        on:input={validateFormConfig}
+                        width={inputWidth}
+                >
+                    CLIENT SECRET
+                </PasswordInput>
 
             <div class="desc">
                 <p>
@@ -767,92 +626,6 @@
                 ADMIN CLAIM VALUE
             </Input>
 
-            <div class="desc">
-                <p>
-                    If your provider issues a claim indicating that the user has used at least 2FA during
-                    login, you can specify the mfa claim path.
-                </p>
-            </div>
-            <Input
-                    name="mfa_claim_path"
-                    bind:value={config.mfa_claim_path}
-                    bind:error={formErrors.mfa_claim_path}
-                    placeholder="$.amr.*"
-                    on:input={validateFormConfig}
-                    width={inputWidth}
-            >
-                MFA CLAIM PATH
-            </Input>
-            <Input
-                    name="mfa_claim_value"
-                    bind:value={config.mfa_claim_value}
-                    bind:error={formErrors.mfa_claim_value}
-                    placeholder="mfa"
-                    on:input={validateFormConfig}
-                    width={inputWidth}
-            >
-                MFA CLAIM VALUE
-            </Input>
-
-            <Button on:click={onSubmitConfig} bind:isLoading level={1} width="6rem">
-                SAVE
-            </Button>
-
-            <Button on:click={resetValues} bind:isLoading level={4} width="6rem">
-                RESET
-            </Button>
-        {/if}
-
-        {#if success}
-            <div class="success">
-                Success
-            </div>
-        {/if}
->>>>>>> 80af0252
-
-                <div class="desc">
-                    Client Secret given by the auth provider.<br>
-                    At least a client secret or PKCE is required.
-                </div>
-                <PasswordInput
-                        name="client_secret"
-                        bind:value={config.client_secret}
-                        error={formErrors.client_secret}
-                        autocomplete="off"
-                        placeholder="Client Secret"
-                        on:input={validateFormConfig}
-                        width={inputWidth}
-                >
-                    CLIENT SECRET
-                </PasswordInput>
-
-                <JsonPathDesc/>
-                <div class="desc">
-                    <p>
-                        You can map a user to be a rauthy admin depending on an upstream ID claim.
-                    </p>
-                </div>
-                <Input
-                        name="admin_claim_path"
-                        bind:value={config.admin_claim_path}
-                        bind:error={formErrors.admin_claim_path}
-                        placeholder="$.roles.*"
-                        on:input={validateFormConfig}
-                        width={inputWidth}
-                >
-                    ADMIN CLAIM PATH
-                </Input>
-                <Input
-                        name="admin_claim_value"
-                        bind:value={config.admin_claim_value}
-                        bind:error={formErrors.admin_claim_value}
-                        placeholder="rauthy_admin"
-                        on:input={validateFormConfig}
-                        width={inputWidth}
-                >
-                    ADMIN CLAIM VALUE
-                </Input>
-
                 <div class="desc">
                     <p>
                         If your provider issues a claim indicating that the user has used at least 2FA during
